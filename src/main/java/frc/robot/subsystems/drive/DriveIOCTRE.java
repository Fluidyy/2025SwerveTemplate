// Copyright (c) 2024 FRC 5712
// Open Source Software, you can modify it according to the terms
// of the MIT License at the root of this project

package frc.robot.subsystems.drive;

import com.ctre.phoenix6.Utils;
import com.ctre.phoenix6.hardware.CANcoder;
import com.ctre.phoenix6.hardware.TalonFX;
import com.ctre.phoenix6.swerve.SwerveDrivetrain;
import com.ctre.phoenix6.swerve.SwerveDrivetrainConstants;
import com.ctre.phoenix6.swerve.SwerveModule;
import com.ctre.phoenix6.swerve.SwerveModuleConstants;
<<<<<<< HEAD
import edu.wpi.first.math.filter.Debouncer;
=======
import edu.wpi.first.math.Matrix;
import edu.wpi.first.math.geometry.Pose2d;
import edu.wpi.first.math.geometry.Rotation2d;
import edu.wpi.first.math.numbers.N1;
import edu.wpi.first.math.numbers.N3;
>>>>>>> c71147d0
import edu.wpi.first.wpilibj.Notifier;
import edu.wpi.first.wpilibj.RobotController;
import edu.wpi.first.wpilibj.Timer;
import frc.robot.Constants;
import frc.robot.Constants.Mode;
import java.util.ArrayList;
import java.util.List;
import java.util.Optional;
import java.util.Queue;
import java.util.concurrent.ArrayBlockingQueue;
import java.util.concurrent.locks.Lock;
import java.util.concurrent.locks.ReentrantLock;

/**
 * CTRE Phoenix6-based implementation of the DriveIO interface. Extends the Phoenix SwerveDrivetrain
 * class to provide swerve drive functionality with additional telemetry and simulation support.
 *
 * <p>This class handles: - Odometry data collection and buffering - Vision measurement integration
 * - Simulation state updates - Thread-safe telemetry updates
 */
public class DriveIOCTRE extends SwerveDrivetrain implements DriveIO {
  // Simulation constants
  private static final double SIMULATION_LOOP_PERIOD = 0.005; // 5 ms
  private Notifier simulationNotifier;
  private double lastSimulationTime;

<<<<<<< HEAD
  private final Debouncer gyroConnectedDebounce = new Debouncer(0.5);

=======
  // Queue configuration
  private static final int QUEUE_SIZE = 20;

  // Thread-safe storage
  private final Lock odometryLock = new ReentrantLock();
  private final Queue<Rotation2d> gyroYawQueue = new ArrayBlockingQueue<>(QUEUE_SIZE);
  private final Queue<Double> timestampQueue = new ArrayBlockingQueue<>(QUEUE_SIZE);
  private final List<Queue<Double>> drivePositionQueues = new ArrayList<>();
  private final List<Queue<Rotation2d>> steerPositionQueues = new ArrayList<>();

  /**
   * Creates a new DriveIOCTRE with specified update frequency.
   *
   * @param driveTrainConstants Constants defining drivetrain behavior
   * @param odometryUpdateFrequency How often to update odometry in Hz
   * @param modules Array of constants for each swerve module
   */
>>>>>>> c71147d0
  public DriveIOCTRE(
      SwerveDrivetrainConstants driveTrainConstants,
      double odometryUpdateFrequency,
      SwerveModuleConstants... modules) {
    super(driveTrainConstants, odometryUpdateFrequency, modules);
    setup();
  }

  /**
   * Creates a new DriveIOCTRE with default update frequency.
   *
   * @param driveTrainConstants Constants defining drivetrain behavior
   * @param modules Array of constants for each swerve module
   */
  public DriveIOCTRE(
      SwerveDrivetrainConstants driveTrainConstants, SwerveModuleConstants... modules) {
    super(driveTrainConstants, modules);
    setup();
  }

  /** Sets up the DriveIOCTRE with telemetry and simulation support if needed. */
  private void setup() {
    initializeQueues();
    // This pulls data from our Odometry thread or in this case at 250 Hz
    registerTelemetry(this::updateTelemetry);
    setupSimulation();
  }

  /** Initializes the position queues for drive and steer data. */
  private void initializeQueues() {
    for (int i = 0; i < 4; i++) {
      drivePositionQueues.add(new ArrayBlockingQueue<>(QUEUE_SIZE));
      steerPositionQueues.add(new ArrayBlockingQueue<>(QUEUE_SIZE));
    }
  }

  /** Sets up simulation if needed. */
  private void setupSimulation() {
    if (Constants.currentMode == Mode.SIM) {
      startSimThread();
    }
  }

  @Override
  public void updateInputs(DriveIOInputs inputs) {
    // Update state-based inputs
    SwerveDriveState state = getState();
    inputs.moduleStates = state.ModuleStates;
    inputs.moduleTargets = state.ModuleTargets;
    inputs.modulePositions = state.ModulePositions;
    inputs.pose = state.Pose;
    inputs.speeds = state.Speeds;
    inputs.odometryPeriod = state.OdometryPeriod;
    inputs.successfulDaqs = state.SuccessfulDaqs;
    inputs.failedDaqs = state.FailedDaqs;

<<<<<<< HEAD
    inputs.gyroRate = super.getPigeon2().getAngularVelocityZWorld().getValue();
    inputs.gyroConnected = gyroConnectedDebounce.calculate(super.getPigeon2().isConnected());

    inputs.operatorForwardDirection = super.getOperatorForwardDirection();
    inputs.odometryIsValid = super.isOdometryValid();
=======
    // Update sensor inputs
    inputs.gyroRate = getPigeon2().getAngularVelocityZWorld().getValue();
    inputs.operatorForwardDirection = getOperatorForwardDirection();
    inputs.odometryIsValid = isOdometryValid();

    // Update queued data with thread safety
    odometryLock.lock();
    try {
      // Process timestamps
      inputs.timestamp = timestampQueue.stream().mapToDouble(Double::valueOf).toArray();
      inputs.gyroYaw = gyroYawQueue.stream().toArray(Rotation2d[]::new);

      for (int i = 0; i < getModules().length; i++) {
        inputs.drivePositions[i] =
            drivePositionQueues.get(i).stream().mapToDouble(Double::valueOf).toArray();
        inputs.steerPositions[i] = steerPositionQueues.get(i).stream().toArray(Rotation2d[]::new);

        drivePositionQueues.get(i).clear();
        steerPositionQueues.get(i).clear();
      }

      timestampQueue.clear();
      gyroYawQueue.clear();
    } finally {
      odometryLock.unlock();
    }
>>>>>>> c71147d0
  }

  /**
   * Updates telemetry data in a thread-safe manner. It is important that this code is fast and does
   * not block as it runs at the frequency of the odometry thread.
   *
   * @param state Current state of the swerve drive
   */
  private void updateTelemetry(SwerveDriveState state) {
    odometryLock.lock();
    try {
      // Update module positions
      for (int i = 0; i < state.ModuleStates.length; i++) {
        drivePositionQueues.get(i).offer(state.ModulePositions[i].distanceMeters);
        steerPositionQueues.get(i).offer(state.ModulePositions[i].angle);
      }

      // Update gyro and timestamp data
      gyroYawQueue.offer(state.RawHeading);

      double currentTime = Timer.getFPGATimestamp();
      timestampQueue.offer(currentTime - (Utils.fpgaToCurrentTime(currentTime) - state.Timestamp));
    } finally {
      odometryLock.unlock();
    }
  }

  /** Starts the simulation thread with periodic updates. */
  private void startSimThread() {
    lastSimulationTime = Utils.getCurrentTimeSeconds();

    simulationNotifier =
        new Notifier(
            () -> {
              final double currentTime = Utils.getCurrentTimeSeconds();
              double deltaTime = currentTime - lastSimulationTime;
              lastSimulationTime = currentTime;

              // Update simulation with measured time delta and actual battery voltage
              updateSimState(deltaTime, RobotController.getBatteryVoltage());
            });

    simulationNotifier.startPeriodic(SIMULATION_LOOP_PERIOD);
  }

  @Override
  public void addVisionMeasurement(Pose2d visionRobotPoseMeters, double timestampSeconds) {
    // Converts our WPILib timestamp to CTRE timestamp
    super.addVisionMeasurement(visionRobotPoseMeters, Utils.fpgaToCurrentTime(timestampSeconds));
  }

  @Override
  public Optional<Pose2d> samplePoseAt(double timestamp) {
    return super.samplePoseAt(Utils.fpgaToCurrentTime(timestamp));
  }

  @Override
  public void addVisionMeasurement(
      Pose2d visionRobotPoseMeters,
      double timestampSeconds,
      Matrix<N3, N1> visionMeasurementStdDevs) {
    // Converts our WPILib timestamp to CTRE timestamp
    super.addVisionMeasurement(
        visionRobotPoseMeters, Utils.fpgaToCurrentTime(timestampSeconds), visionMeasurementStdDevs);
  }

  @Override
  public void updateModules(ModuleIOInputs[] inputs) {
    // Update modules with the given inputs
    for (int i = 0; i < Constants.PP_CONFIG.numModules; i++) {
      inputs[i] = updateModule(inputs[i], getModule(i));
    }
  }

  private ModuleIOInputs updateModule(ModuleIOInputs inputs, SwerveModule module) {
    // Get hardware objects
    TalonFX driveTalon = module.getDriveMotor();
    TalonFX turnTalon = module.getSteerMotor();
    CANcoder cancoder = module.getCANcoder();

    inputs.driveConnected = driveTalon.isConnected();
    inputs.drivePosition = driveTalon.getPosition().getValue();
    inputs.driveVelocity = driveTalon.getVelocity().getValue();
    inputs.driveAppliedVolts = driveTalon.getMotorVoltage().getValue();
    inputs.driveStatorCurrent = driveTalon.getStatorCurrent().getValue();
    inputs.driveSupplyCurrent = driveTalon.getSupplyCurrent().getValue();

    // Update turn inputs
    inputs.turnConnected = turnTalon.isConnected();
    inputs.turnEncoderConnected = cancoder.isConnected();
    inputs.turnAbsolutePosition =
        Rotation2d.fromRotations(cancoder.getAbsolutePosition().getValueAsDouble());
    inputs.turnPosition = Rotation2d.fromRotations(turnTalon.getPosition().getValueAsDouble());
    inputs.turnVelocity = turnTalon.getVelocity().getValue();
    inputs.turnAppliedVolts = turnTalon.getMotorVoltage().getValue();
    inputs.turnStatorCurrent = turnTalon.getStatorCurrent().getValue();
    inputs.turnSupplyCurrent = turnTalon.getSupplyCurrent().getValue();

    return inputs;
  }
}<|MERGE_RESOLUTION|>--- conflicted
+++ resolved
@@ -11,15 +11,11 @@
 import com.ctre.phoenix6.swerve.SwerveDrivetrainConstants;
 import com.ctre.phoenix6.swerve.SwerveModule;
 import com.ctre.phoenix6.swerve.SwerveModuleConstants;
-<<<<<<< HEAD
-import edu.wpi.first.math.filter.Debouncer;
-=======
 import edu.wpi.first.math.Matrix;
 import edu.wpi.first.math.geometry.Pose2d;
 import edu.wpi.first.math.geometry.Rotation2d;
 import edu.wpi.first.math.numbers.N1;
 import edu.wpi.first.math.numbers.N3;
->>>>>>> c71147d0
 import edu.wpi.first.wpilibj.Notifier;
 import edu.wpi.first.wpilibj.RobotController;
 import edu.wpi.first.wpilibj.Timer;
@@ -46,10 +42,6 @@
   private Notifier simulationNotifier;
   private double lastSimulationTime;
 
-<<<<<<< HEAD
-  private final Debouncer gyroConnectedDebounce = new Debouncer(0.5);
-
-=======
   // Queue configuration
   private static final int QUEUE_SIZE = 20;
 
@@ -67,7 +59,6 @@
    * @param odometryUpdateFrequency How often to update odometry in Hz
    * @param modules Array of constants for each swerve module
    */
->>>>>>> c71147d0
   public DriveIOCTRE(
       SwerveDrivetrainConstants driveTrainConstants,
       double odometryUpdateFrequency,
@@ -124,15 +115,9 @@
     inputs.successfulDaqs = state.SuccessfulDaqs;
     inputs.failedDaqs = state.FailedDaqs;
 
-<<<<<<< HEAD
-    inputs.gyroRate = super.getPigeon2().getAngularVelocityZWorld().getValue();
-    inputs.gyroConnected = gyroConnectedDebounce.calculate(super.getPigeon2().isConnected());
-
-    inputs.operatorForwardDirection = super.getOperatorForwardDirection();
-    inputs.odometryIsValid = super.isOdometryValid();
-=======
     // Update sensor inputs
     inputs.gyroRate = getPigeon2().getAngularVelocityZWorld().getValue();
+    inputs.gyroConnected = super.getPigeon2().isConnected();
     inputs.operatorForwardDirection = getOperatorForwardDirection();
     inputs.odometryIsValid = isOdometryValid();
 
@@ -157,7 +142,6 @@
     } finally {
       odometryLock.unlock();
     }
->>>>>>> c71147d0
   }
 
   /**
